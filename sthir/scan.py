--- conflicted
+++ resolved
@@ -1,12 +1,12 @@
 import json
+import os
 import time
 from functools import partial
 from math import log
-import os
+from typing import List
 
 import lxml.html
 import requests
-from typing import List
 
 import sthir.convert_2p15 as convert_2p15
 import sthir.parse as parse
@@ -18,11 +18,13 @@
     """
     Returns list of html files located in the directory
     """
-    files = [ f for f in os.listdir(directory) if f.endswith('.html')]
+    files = [f for f in os.listdir(directory) if f.endswith('.html')]
 
     if len(files) == 0:
-        raise AssertionError("The directory: {} has no HTML files.".format(directory))
+        raise AssertionError(
+            "The directory: {} has no HTML files.".format(directory))
     return files
+
 
 def generate_bloom_filter(file: str,
                           false_positive: float = 0.1,
@@ -39,8 +41,8 @@
     """
     spectral = spectral_bloom_filter.Spectral_Bloom_Filter()
     if len(tokens) == 0:
-        tokens = parse.extract_html_newspaper(file,
-                                          remove_stopwords=remove_stopwords)
+        tokens = parse.extract_html_newspaper(
+            file, remove_stopwords=remove_stopwords)
 
     title = lxml.html.parse(file).find(".//title").text
 
@@ -57,34 +59,23 @@
         "chunk_size": chunk_size,
         "sbf": sbf,
         "title": title,
-<<<<<<< HEAD
-=======
         "no_items": n
->>>>>>> a147a6e8
     }
 
 
-def process_file(file: str, 
-                false_positive: float, 
-                chunk_size: int, 
-                remove_stopwords: bool,
-                tokens: List = []) -> List:
+def process_file(file: str,
+                 false_positive: float,
+                 chunk_size: int,
+                 remove_stopwords: bool,
+                 tokens: List = []) -> List:
     document = generate_bloom_filter(file, false_positive, chunk_size,
-<<<<<<< HEAD
-                                     remove_stopwords)
-    return [base2p15_encode("".join(document["sbf"])), document["chunk_size"],
-            document["m"], document["k"], file, document["title"]]
+                                     remove_stopwords, tokens)
+    return [
+        base2p15_encode("".join(document["sbf"])), document["chunk_size"],
+        document["m"], document["k"], file, document["title"],
+        document["no_items"]
+    ]
 
-
-def create_search_page(directory,
-                       output_file="search.html",
-                       false_positive=0.1,
-                       chunk_size=4,
-                       remove_stopwords=True):
-=======
-                                     remove_stopwords, tokens)
-    return [base2p15_encode("".join(document["sbf"])), document["chunk_size"],
-            document["m"], document["k"], file, document["title"], document["no_items"]]
 
 def get_all_tokens(path: str, files: str, directory: str) -> dict:
     all_tokens = json.load(open(path))
@@ -92,8 +83,11 @@
     strip_files_prefix = [os.path.split(file)[-1] for file in files]
     for file_name in all_tokens.keys():
         if (file_name not in strip_files_prefix):
-            raise ValueError("Filename \"{}\" as mentioned in {} is not specified in directory {}".format(file_name, path, directory))
+            raise ValueError(
+                "Filename \"{}\" as mentioned in {} is not specified in directory {}"
+                .format(file_name, path, directory))
     return all_tokens
+
 
 def create_search_page(directory: str,
                        output_file: str = "search.html",
@@ -101,7 +95,6 @@
                        chunk_size: int = 4,
                        remove_stopwords: bool = True,
                        tokens_path: str = None) -> None:
->>>>>>> a147a6e8
     """
     Generates the search output file using the directory path.
 
@@ -135,7 +128,10 @@
                 chunk_size=chunk_size,
                 remove_stopwords=remove_stopwords)
 
-    search_index = [f(os.path.join(directory,file), tokens=all_tokens[os.path.split(file)[-1]]) for file in files]
+    search_index = [
+        f(os.path.join(directory, file),
+          tokens=all_tokens[os.path.split(file)[-1]]) for file in files
+    ]
 
     with open(output_file, "w", encoding='utf8') as f:
         f.write(convert_2p15.HTML_TEMPLATE["HEAD"])
@@ -162,5 +158,6 @@
 if __name__ == "__main__":
     create_search_page("./French/",
                        output_file="search.html",
-                       false_positive=0.01, tokens_path=None)
+                       false_positive=0.01,
+                       tokens_path=None)
     # download_urls("a.json")